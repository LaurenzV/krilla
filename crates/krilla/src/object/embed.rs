--- conflicted
+++ resolved
@@ -13,6 +13,8 @@
 use crate::surface::Location;
 use crate::util::NameExt;
 use crate::Data;
+
+pub use pdf_writer::types::AssociationKind;
 
 /// An error while embedding the file.
 #[derive(Debug, Clone, PartialEq, Eq, Hash)]
@@ -137,159 +139,4 @@
 
         chunk
     }
-<<<<<<< HEAD
-=======
-}
-
-#[cfg(test)]
-mod tests {
-    use krilla_macros::snapshot;
-    use pdf_writer::types::AssociationKind;
-
-    use crate::configure::ValidationError;
-    use crate::embed::{EmbedError, EmbeddedFile};
-    use crate::error::KrillaError;
-    use crate::metadata::{DateTime, Metadata};
-    use crate::tagging::TagTree;
-    use crate::tests::ASSETS_PATH;
-    use crate::{Document, SerializeSettings};
-
-    fn file_1() -> EmbeddedFile {
-        let data = std::fs::read(ASSETS_PATH.join("emojis.txt")).unwrap();
-        EmbeddedFile {
-            path: "emojis.txt".to_string(),
-            mime_type: Some("text/txt".to_string()),
-            description: Some("The description of the file.".to_string()),
-            association_kind: AssociationKind::Supplement,
-            data: data.into(),
-            compress: false,
-            location: None,
-        }
-    }
-
-    fn file_2() -> EmbeddedFile {
-        let data =
-            std::fs::read(ASSETS_PATH.join("svgs/resvg_structure_svg_nested_svg_with_rect.svg"))
-                .unwrap();
-        EmbeddedFile {
-            path: "image.svg".to_string(),
-            mime_type: Some("image/svg+xml".to_string()),
-            description: Some("A nice SVG image!".to_string()),
-            association_kind: AssociationKind::Supplement,
-            data: data.into(),
-            compress: false,
-            location: None,
-        }
-    }
-
-    fn file_3() -> EmbeddedFile {
-        let data = std::fs::read(ASSETS_PATH.join("images/rgb8.png")).unwrap();
-
-        EmbeddedFile {
-            path: "rgb8.png".to_string(),
-            mime_type: Some("image/png".to_string()),
-            description: Some("A nice picture.".to_string()),
-            association_kind: AssociationKind::Unspecified,
-            data: data.into(),
-            compress: false,
-            location: None,
-        }
-    }
-
-    #[snapshot(document)]
-    fn embedded_file(d: &mut Document) {
-        let file = file_1();
-        d.embed_file(file);
-    }
-
-    #[snapshot(document)]
-    fn embedded_file_with_compression(d: &mut Document) {
-        let mut file = file_1();
-        file.compress = true;
-
-        d.embed_file(file);
-    }
-
-    #[snapshot(document)]
-    fn multiple_embedded_files(d: &mut Document) {
-        let f1 = file_1();
-        let f2 = file_2();
-        let f3 = file_3();
-
-        d.embed_file(f1);
-        d.embed_file(f2);
-        d.embed_file(f3);
-    }
-
-    fn embedded_file_impl(d: &mut Document) {
-        let metadata = Metadata::new()
-            .modification_date(DateTime::new(2001))
-            .language("en".to_string());
-        d.set_metadata(metadata);
-        let f1 = file_1();
-        d.embed_file(f1);
-    }
-
-    #[snapshot(document, settings_23)]
-    fn validation_pdf_a3_with_embedded_file(d: &mut Document) {
-        embedded_file_impl(d)
-    }
-
-    #[snapshot(document, settings_27)]
-    fn validation_pdf_a4f_with_embedded_file(d: &mut Document) {
-        embedded_file_impl(d)
-    }
-
-    #[snapshot(document, settings_25)]
-    fn pdf_20_with_embedded_file(d: &mut Document) {
-        // Technically PDF 2.0 supports associated files, but we only use them for PDF/A-3.
-        embedded_file_impl(d)
-    }
-
-    #[test]
-    fn duplicate_embedded_file() {
-        let mut d = Document::new();
-        let f1 = file_1();
-        let mut f2 = file_2();
-        f2.path = f1.path.clone();
-
-        assert!(d.embed_file(f1).is_some());
-        assert!(d.embed_file(f2).is_none());
-    }
-
-    #[test]
-    fn pdf_a3_missing_fields() {
-        let mut d = Document::new_with(SerializeSettings::settings_23());
-        let mut f1 = file_1();
-        f1.description = None;
-        d.embed_file(f1);
-
-        assert_eq!(
-            d.finish(),
-            Err(KrillaError::ValidationError(vec![
-                ValidationError::EmbeddedFile(EmbedError::MissingDate, None),
-                ValidationError::EmbeddedFile(EmbedError::MissingDescription, None)
-            ]))
-        )
-    }
-
-    #[test]
-    fn pdf_a2_embedded_file() {
-        let mut d = Document::new_with(SerializeSettings::settings_13());
-        let metadata = Metadata::new().language("en".to_string());
-        d.set_metadata(metadata);
-        d.set_tag_tree(TagTree::new());
-
-        let mut f1 = file_1();
-        f1.description = None;
-        d.embed_file(f1);
-
-        assert_eq!(
-            d.finish(),
-            Err(KrillaError::ValidationError(vec![
-                ValidationError::EmbeddedFile(EmbedError::Existence, None),
-            ]))
-        )
-    }
->>>>>>> 5978f97a
 }