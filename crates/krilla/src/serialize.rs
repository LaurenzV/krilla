use std::cell::{OnceCell, RefCell};
use std::collections::{BTreeMap, BTreeSet, HashMap, HashSet};
use std::num::NonZeroU32;
use std::ops::{Deref, DerefMut};
use std::rc::Rc;
use std::sync::Arc;

use pdf_writer::types::StructRole;
use pdf_writer::writers::{NameTree, NumberTree, OutputIntent, RoleMap};
use pdf_writer::{Chunk, Dict, Finish, Limits, Name, Pdf, Ref, Str, TextStr};

use crate::chunk_container::{ChunkContainer, ChunkContainerFn};
use crate::configure::{Configuration, PdfVersion, ValidationError, Validator};
use crate::error::{KrillaError, KrillaResult};
use crate::geom::Size;
use crate::graphics::color::{rgb, ColorSpace};
use crate::graphics::icc::{ICCBasedColorSpace, ICCProfile};
#[cfg(feature = "raster-images")]
use crate::graphics::image::Image;
use crate::interactive::destination::{NamedDestination, XyzDestination};
use crate::interchange::embed::EmbeddedFile;
use crate::interchange::metadata::Metadata;
use crate::interchange::outline::Outline;
use crate::interchange::tagging::{AnnotationIdentifier, PageTagIdentifier, TagTree};
use crate::page::{InternalPage, PageLabel, PageLabelContainer};
use crate::pdf::PdfDocument;
#[cfg(feature = "pdf")]
use crate::pdf::PdfSerializerContext;
use crate::resource;
use crate::resource::{Resource, Resourceable};
use crate::surface::{Location, Surface};
use crate::text::GlyphId;
use crate::text::{Font, FontContainer, FontIdentifier, FontInfo};
use crate::util::{Deferred, SipHashable};

/// Settings that should be applied when creating a PDF document.
#[derive(Clone, Debug)]
pub struct SerializeSettings {
    /// Whether content streams should be compressed. Leads to significantly smaller file sizes,
    /// but also longer running times. It is highly recommended that you set this to `true`.
    pub compress_content_streams: bool,
    /// Whether device-independent colors should be used instead of
    /// device-dependent ones.
    ///
    /// Note that this value might be overridden depending on which validator
    /// you use. For example, when exporting to PDF/A, this value will be set to
    /// true, regardless of what value will be passed.
    pub no_device_cs: bool,
    /// Whether the PDF should be ASCII-compatible, i.e. only consist of
    /// characters in the ASCII range.
    ///
    /// Note that this only on a best-effort basis. For example, XMP metadata always
    /// contains a binary marker. In addition to that, some validators,
    /// like PDF/A, require that the file header be a binary marker, meaning
    /// that the header itself will not be ASCII-compatible. Finally, embedded PDFs will
    /// be embedded as is and not re-encoded with ASCII-compatible encoding.
    pub ascii_compatible: bool,
    /// Whether the PDF should include XMP metadata.
    ///
    /// Note that this value might be overridden depending on which validator
    /// you use. For example, when exporting to PDF/A, this value will be set to
    /// true, regardless of what value will be passed.
    pub xmp_metadata: bool,
    /// The ICC profile that should be used for CMYK colors
    /// when `no_device_cs` is enabled.
    ///
    /// This is usually not required, but it is for example required when exporting
    /// to PDF/A and using a CMYK color, since they have to be device-independent.
    pub cmyk_profile: Option<ICCProfile<4>>,
    /// A validator and PDF version used for export.
    ///
    /// In case validation fails, export will fail, and a list of validation errors that
    /// occurred will be returned instead of the PDF.
    ///
    /// **Important**: Make sure to carefully read the documentation of the [`validate`] module
    /// before using this feature! Just setting a validator might not be enough to ensure that
    /// your output conforms to the given standard, as some requirements are semantic in nature
    /// and cannot possibly be verified by krilla!
    ///
    /// However, as long as you carefully read and follow the documentation,
    /// you can be certain that the resulting document will conform to the standard (unless there
    /// is a bug).
    ///
    /// [`validate`]: crate::configure::validate
    pub configuration: Configuration,
    /// Whether to enable the creation of tagged documents. See the module documentation
    /// of [`tagging`] for more information about tagged PDF documents.
    ///
    /// Note that enabling this does not automatically make your documents tagged, as tagging implies
    /// enriching the document with semantic information, which krilla cannot do
    /// for you, since it's content-agnostic. All this setting does is to allow you
    /// to dynamically disable tagging if you wish to do so. This allows you to write
    /// your code primarily with tagging in mind, but still allows you to
    /// disable it dynamically, without having to make any changes to your code.
    ///
    /// Note that this value might be overridden depending on which validator
    /// you use. For example, when exporting with PDF-UA, this value will always
    /// be set to `true`.
    ///
    /// [`tagging`]: crate::interchange::tagging
    pub enable_tagging: bool,
    /// A function that should be used to render SVG glyphs. If you don't need this, yu can
    /// just use the default function which doesn't render them at all. If you do want this, it
    /// is recommended that you use the function provided by the `krilla-svg` crate.
    pub render_svg_glyph_fn: RenderSvgGlyphFn,
}

pub type RenderSvgGlyphFn = fn(&[u8], rgb::Color, GlyphId, &mut Surface) -> Option<()>;

impl SerializeSettings {
    pub(crate) fn pdf_version(&self) -> PdfVersion {
        self.configuration.version()
    }

    pub(crate) fn validator(&self) -> Validator {
        self.configuration.validator()
    }
}

impl Default for SerializeSettings {
    fn default() -> Self {
        Self {
            ascii_compatible: false,
            compress_content_streams: true,
            no_device_cs: false,
            xmp_metadata: true,
            cmyk_profile: None,
            configuration: Configuration::new(),
            enable_tagging: true,
            render_svg_glyph_fn: |_, _, _, _| None,
        }
    }
}

pub(crate) enum PageInfo {
    /// A page built with krilla.
    Krilla {
        /// The reference of the page in the chunk.
        ref_: Ref,
        /// The page size, necessary so that we can convert from PDF coordinates to
        /// krilla coordinates.
        surface_size: Size,
        /// The refs of the annotations that are used by that page, and optionally
        /// a ref to their struct parent in the tag tree.
        ///
        /// Note that this will be empty be default when adding a new `PageInfo` to
        /// `page_infos` in `SerializeContext`, and only once we actually serialize
        /// the page will the annotations be populated.
        annotations: Vec<(Ref, OnceCell<Ref>)>,
    },
    /// A page embedded from an external PDF file.
    Pdf { ref_: Ref },
}

impl PageInfo {
    pub(crate) fn ref_(&self) -> Ref {
        match self {
            PageInfo::Krilla { ref_, .. } => *ref_,
            PageInfo::Pdf { ref_ } => *ref_,
        }
    }

    pub(crate) fn annotations(&self) -> &[(Ref, OnceCell<Ref>)] {
        match self {
            PageInfo::Krilla { annotations, .. } => annotations,
            PageInfo::Pdf { .. } => &[],
        }
    }

    pub(crate) fn annotations_mut(&mut self) -> &mut [(Ref, OnceCell<Ref>)] {
        match self {
            PageInfo::Krilla { annotations, .. } => annotations,
            PageInfo::Pdf { .. } => &mut [],
        }
    }
}

enum StructParentElement {
    /// The index of the page and the number of marked content IDs present on that page.
    Page(usize, i32),
    /// The index of the page where the annotation is present, as well as the index of the
    /// annotation within that one page.
    Annotation(AnnotationIdentifier),
}

#[derive(Debug)]
pub(crate) enum MaybeDeviceColorSpace {
    DeviceRgb,
    DeviceGray,
    DeviceCMYK,
    ColorSpace(resource::ColorSpace),
}

/// The serializer context is more or less the core piece of krilla. It is passed around
/// throughout pretty much the whole conversion process, and contains all mutable state
/// that is needed when writing a PDF file. This includes for example:
/// - Storing all chunks that are produced.
/// - The mappings from OTF fonts to CID/Type 3 fonts.
/// - Annotations used in the document.
///   etc.
pub(crate) struct SerializeContext {
    /// A cache for mapping `FontInfo`s to existing Font objects. Is mainly used to
    /// speed up SVG conversion, so that if we convert many SVGs with the same font,
    /// we can cache the font.
    pub(crate) font_cache: HashMap<Arc<FontInfo>, Font>,
    /// The ref of the page tree.
    page_tree_ref: Ref,
    /// All global objects, such as PDF fonts, that are populated over time.
    pub(crate) global_objects: GlobalObjects,
    /// Information for each page written so far, index by the page index.
    page_infos: Vec<PageInfo>,
    /// Keep track of object hashes and their corresponding reference. This is used for
    /// caching, so that for example same images will not be embedded twice in the document.
    cached_mappings: HashMap<u128, Ref>,
    /// The current ref in use. All serializers should use the `new_ref` method (which indirectly
    /// is based on this field) to generate a new Ref, instead of creating one manually with
    /// `Ref::new`.
    pub(crate) cur_ref: Ref,
    /// Collect all chunks that are generated as part of the PDF writing process.
    pub(crate) chunk_container: ChunkContainer,
    /// All validation errors that are collected as part of the export process.
    validation_errors: Vec<ValidationError>,
    /// Settings used for serialization.
    serialize_settings: Arc<SerializeSettings>,
    /// The limits created as part of the serialization process. In principle, we could
    /// just keep track of this in `ChunkContainer`, where all used chunks are stored.
    /// The only reason why `SerializeContext` needs to know about them is that we also
    /// need to merge limits from postscript functions, which are not directly accessible
    /// from the chunk they are written to.
    limits: Limits,
    /// The current location, if set.
    pub(crate) location: Option<Location>,
}

impl SerializeContext {
    pub(crate) fn new(mut serialize_settings: SerializeSettings) -> Self {
        // Override flags as required by the validator
        serialize_settings.no_device_cs |= serialize_settings.validator().requires_no_device_cs();
        serialize_settings.enable_tagging |= serialize_settings.validator().requires_tagging();
        serialize_settings.xmp_metadata |= serialize_settings.validator().xmp_metadata();

        let mut cur_ref = Ref::new(1);
        let page_tree_ref = cur_ref.bump();

        Self {
            cached_mappings: HashMap::new(),
            font_cache: HashMap::new(),
            global_objects: GlobalObjects::default(),
            cur_ref,
            chunk_container: ChunkContainer::new(),
            page_tree_ref,
            page_infos: vec![],
            location: None,
            validation_errors: vec![],
            serialize_settings: Arc::new(serialize_settings),
            limits: Limits::new(),
        }
    }

    pub(crate) fn page_infos(&self) -> &[PageInfo] {
        &self.page_infos
    }

    pub(crate) fn page_infos_mut(&mut self) -> &mut [PageInfo] {
        &mut self.page_infos
    }

    pub(crate) fn set_outline(&mut self, outline: Outline) {
        // Only set it if it's not empty or if the current validator requires an
        // outline.
        if !outline.is_empty()
            || self
                .serialize_settings
                .validator()
                .prohibits(&ValidationError::MissingDocumentOutline)
        {
            self.global_objects.outline = MaybeTaken::new(Some(outline));
        }
    }

    pub(crate) fn set_location(&mut self, location: Location) {
        self.location = Some(location)
    }

    pub(crate) fn reset_location(&mut self) {
        self.location = None
    }

    pub(crate) fn set_metadata(&mut self, metadata: Metadata) {
        self.chunk_container.metadata = Some(metadata);
    }

    pub(crate) fn embed_file(&mut self, file: EmbeddedFile) -> Option<()> {
        let name = file.path.clone();
        let ref_ = self.register_cacheable(file);
        if self
            .global_objects
            .embedded_files
            .insert(name, ref_)
            .is_some()
        {
            None
        } else {
            Some(())
        }
    }

    pub(crate) fn metadata(&self) -> Option<&Metadata> {
        self.chunk_container.metadata.as_ref()
    }

    pub(crate) fn set_tag_tree(&mut self, root: TagTree) {
        // Only set the tag tree if the user actually enabled tagging.
        if self.serialize_settings.enable_tagging {
            self.global_objects.tag_tree = MaybeTaken::new(Some(root))
        }
    }

    pub(crate) fn new_ref(&mut self) -> Ref {
        self.cur_ref.bump()
    }

    pub(crate) fn serialize_settings(&self) -> Arc<SerializeSettings> {
        self.serialize_settings.clone()
    }

    #[cfg(feature = "pdf")]
    pub(crate) fn embed_pdf_pages(&mut self, pdf: &PdfDocument, page_indices: &[usize]) {
        for page_idx in page_indices {
            let page_ref = self.new_ref();
            self.global_objects
                .pdf_ctx
                .add_page(pdf, *page_idx, page_ref, self.location);
            self.page_infos.push(PageInfo::Pdf { ref_: page_ref });
        }
    }

    #[cfg(feature = "pdf")]
    pub(crate) fn embed_pdf_page_as_xobject(&mut self, pdf: &PdfDocument, page_idx: usize) -> Ref {
        let xobj_ref = self.new_ref();
        self.global_objects
            .pdf_ctx
            .add_xobject(pdf, page_idx, xobj_ref, self.location);

        xobj_ref
    }

    pub(crate) fn page_tree_ref(&mut self) -> Ref {
        self.page_tree_ref
    }

    pub(crate) fn register_font_container(&mut self, font: Font) -> Rc<RefCell<FontContainer>> {
        self.global_objects
            .font_map
            .entry(font.clone())
            .or_insert_with(|| {
                self.font_cache
                    .insert(font.font_info().clone(), font.clone());

                Rc::new(RefCell::new(FontContainer::new(font.clone())))
            })
            .clone()
    }

    pub(crate) fn finish(mut self) -> KrillaResult<Pdf> {
        // We need to be careful here that we serialize the objects in the right order,
        // as in some cases we use MaybeTake::take to remove an object, which means that
        // no object that is serialized afterwards must depend on it.

        // Serialize all objects that can only be written in the end.
        self.serialize_destination_profiles();
        self.serialize_page_label_tree();
        self.serialize_outline()?;
        self.serialize_fonts()?;
        self.serialize_pages()?;
        self.serialize_page_tree();
        self.serialize_embedded_pdfs()?;
        self.serialize_xyz_destinations()?;
        // It is important that we serialize the tags AFTER we have serialized the pages,
        // because page serialization will update the annotation refs of the page infos,
        // and when serializing the parent tree map we need to know the refs of the annotations
        self.serialize_tag_tree()?;

        // Create the final PDF.
        let pdf = {
            let chunk_container = std::mem::take(&mut self.chunk_container);
            chunk_container.finish(&mut self)?
        };
        self.register_limits(pdf.limits());

        self.check_limits();

        if !self.validation_errors.is_empty() {
            // Deduplicate errors, while still preserving order.
            let mut errors = vec![];
            let mut seen = HashSet::new();

            for error in self.validation_errors {
                if !seen.contains(&error) {
                    seen.insert(error.clone());
                    errors.push(error);
                }
            }

            return Err(KrillaError::Validation(errors));
        }

        // Just a sanity check that we've actually processed all items.
        self.global_objects.assert_all_taken();

        Ok(pdf)
    }
}

/// Various registration methods.
impl SerializeContext {
    pub(crate) fn register_validation_error(&mut self, error: ValidationError) {
        if self.serialize_settings.validator().prohibits(&error) {
            self.validation_errors.push(error);
        }
    }

    pub(crate) fn register_limits(&mut self, limits: &Limits) {
        self.limits.merge(limits);
    }

    pub(crate) fn register_page_struct_parent(
        &mut self,
        page_index: usize,
        num_mcids: i32,
    ) -> Option<i32> {
        if self.serialize_settings.enable_tagging {
            if num_mcids == 0 {
                return None;
            }

            let id = self.global_objects.struct_parents.len();
            self.global_objects
                .struct_parents
                .push(StructParentElement::Page(page_index, num_mcids));
            Some(i32::try_from(id).unwrap())
        } else {
            None
        }
    }

    /// Register the struct parent integer in the parent tree.
    /// The annotation parent must be later set using [`Self::set_annotation_parent`].
    pub(crate) fn register_annotation_parent(&mut self, ai: AnnotationIdentifier) -> Option<i32> {
        if self.serialize_settings.enable_tagging {
            let id = self.global_objects.struct_parents.len();
            self.global_objects
                .struct_parents
                .push(StructParentElement::Annotation(ai));
            Some(i32::try_from(id).unwrap())
        } else {
            None
        }
    }

    pub(crate) fn register_named_destination(&mut self, nd: NamedDestination) {
        let dest_ref = self.register_xyz_destination((*nd.xyz_dest).clone());
        self.global_objects.named_destinations.insert(nd, dest_ref);
    }

    pub(crate) fn register_page(&mut self, page: InternalPage) {
        let ref_ = self.new_ref();
        self.page_infos.push(PageInfo::Krilla {
            ref_,
            surface_size: page.page_settings.surface_size(),
            // Will be populated when the page is serialized.
            annotations: vec![],
        });
        self.global_objects.pages.push((ref_, page));
    }

    fn register_cached<T: SipHashable>(
        &mut self,
        item: T,
        mut func: impl FnMut(&mut Self, T, Ref),
    ) -> Ref {
        let hash = item.sip_hash();
        if let Some(_ref) = self.cached_mappings.get(&hash) {
            *_ref
        } else {
            let root_ref = self.new_ref();
            func(self, item, root_ref);
            self.cached_mappings.insert(hash, root_ref);
            root_ref
        }
    }

    pub(crate) fn register_cacheable<T>(&mut self, object: T) -> Ref
    where
        T: Cacheable,
    {
        self.register_cached(object, |sc, object, root_ref| {
            let chunk_container_fn = object.chunk_container();
            let chunk = object.serialize(sc, root_ref);
            chunk_container_fn(&mut sc.chunk_container).push(chunk);
        })
    }

    pub(crate) fn register_resourceable<T>(&mut self, object: T) -> T::Resource
    where
        T: Resourceable,
    {
        Resource::new(self.register_cacheable(object))
    }

    #[cfg(feature = "raster-images")]
    pub(crate) fn register_image(&mut self, image: Image) -> Ref {
        self.register_cached(image, |sc, object, root_ref| {
            let chunk = object.serialize(sc, root_ref);
            sc.chunk_container.images.push(chunk);
        })
    }

    pub(crate) fn register_xyz_destination(&mut self, dest: XyzDestination) -> Ref {
        self.register_cached(dest, |sc, object, root_ref| {
            sc.global_objects.xyz_destinations.push((root_ref, object));
        })
    }

    pub(crate) fn register_page_label(&mut self, page_label: PageLabel) -> Ref {
        let ref_ = self.new_ref();
        let chunk = page_label.serialize(ref_);
        self.chunk_container.page_labels.push(chunk);
        ref_
    }

    pub(crate) fn register_font_identifier(&mut self, f: FontIdentifier) -> resource::Font {
        let hash = f.sip_hash();
        if let Some(_ref) = self.cached_mappings.get(&hash) {
            resource::Font::new(*_ref)
        } else {
            let root_ref = self.new_ref();
            self.cached_mappings.insert(hash, root_ref);
            resource::Font::new(root_ref)
        }
    }

    pub(crate) fn register_colorspace(&mut self, cs: ColorSpace) -> MaybeDeviceColorSpace {
        match cs {
            ColorSpace::Srgb => MaybeDeviceColorSpace::ColorSpace(self.register_resourceable(
                ICCBasedColorSpace(self.serialize_settings.pdf_version().rgb_icc()),
            )),
            ColorSpace::Luma => MaybeDeviceColorSpace::ColorSpace(self.register_resourceable(
                ICCBasedColorSpace(self.serialize_settings.pdf_version().grey_icc()),
            )),
            ColorSpace::Cmyk(cs) => {
                MaybeDeviceColorSpace::ColorSpace(self.register_resourceable(cs))
            }
            ColorSpace::DeviceGray => MaybeDeviceColorSpace::DeviceGray,
            ColorSpace::DeviceRgb => MaybeDeviceColorSpace::DeviceRgb,
            ColorSpace::DeviceCmyk => MaybeDeviceColorSpace::DeviceCMYK,
        }
    }
}

/// Various serialization methods.
/// All methods are supposed to only be called once in `SerializeContext::finish`!
impl SerializeContext {
    fn serialize_destination_profiles(&mut self) {
        let validator = self.serialize_settings.validator();
        self.chunk_container.destination_profiles = validator.output_intent().map(|subtype| {
            let root_ref = self.new_ref();
            let mut chunk = Chunk::new();

            let oi_ref = self.new_ref();
            let mut oi = chunk.indirect(oi_ref).start::<OutputIntent>();
            let icc_profile = self.serialize_settings.pdf_version().rgb_icc();

            oi.dest_output_profile(self.register_cacheable(icc_profile.clone()))
                .subtype(subtype)
                .output_condition_identifier(TextStr("Custom"))
                .output_condition(TextStr("sRGB"))
                .registry_name(TextStr(""))
                .info(TextStr(
                    format!(
                        "sRGB v{}.{}",
                        icc_profile.metadata().major,
                        icc_profile.metadata().minor
                    )
                    .as_str(),
                ));
            oi.finish();

            let mut array = chunk.indirect(root_ref).array();
            array.item(oi_ref);
            array.finish();

            (root_ref, chunk)
        });
    }

    fn serialize_page_label_tree(&mut self) {
        if let Some(container) = PageLabelContainer::new(
            &self
                .global_objects
                .pages
                .iter()
                .map(|(_, p)| p.page_settings.page_label().clone())
                .collect::<Vec<_>>(),
        ) {
            let page_label_tree_ref = self.new_ref();
            let chunk = container.serialize(self, page_label_tree_ref);
            self.chunk_container.page_label_tree = Some((page_label_tree_ref, chunk));
        }
    }

    fn serialize_outline(&mut self) -> KrillaResult<()> {
        let outline = self.global_objects.outline.take();
        if let Some(outline) = &outline {
            let outline_ref = self.new_ref();
            let chunk = outline.serialize(self, outline_ref)?;
            self.chunk_container.outline = Some((outline_ref, chunk));
        } else {
            self.register_validation_error(ValidationError::MissingDocumentOutline);
        }

        Ok(())
    }

    fn serialize_embedded_pdfs(&mut self) -> KrillaResult<()> {
        let pdf_ctx = self.global_objects.pdf_ctx.take();

        pdf_ctx.serialize(self)
    }

    fn serialize_fonts(&mut self) -> KrillaResult<()> {
        let fonts = self.global_objects.font_map.take();
        let mut sorted = fonts.values().collect::<Vec<_>>();
        sorted.sort_by_key(|e| e.borrow().font().sip_hash());
        for font_container in sorted {
            let borrowed = font_container.borrow();

            if !borrowed.type3_mapper().is_empty() {
                for t3_font in borrowed.type3_mapper().fonts() {
                    let f = self.register_font_identifier(t3_font.identifier());
                    let chunk = t3_font.serialize(self, f.get_ref());
                    self.chunk_container.fonts.push(chunk);
                }
            }

            if !borrowed.cid_font().is_empty() {
                let f = self.register_font_identifier(borrowed.cid_font().identifier());
                let chunk = borrowed.cid_font().serialize(self, f.get_ref())?;
                self.chunk_container.fonts.push(chunk);
            }
        }

        Ok(())
    }

    fn serialize_pages(&mut self) -> KrillaResult<()> {
        let pages = self.global_objects.pages.take();
        for (ref_, page) in pages {
            let chunk = page.serialize(self, ref_)?;
            self.chunk_container.pages.push(chunk);
        }

        Ok(())
    }

    fn serialize_page_tree(&mut self) {
        let mut page_tree_chunk = Chunk::new();
        page_tree_chunk
            .pages(self.page_tree_ref)
            .count(self.page_infos.len() as i32)
<<<<<<< HEAD
            .kids(self.page_infos.iter().map(|i| i.ref_()));
=======
            .kids(self.page_infos.iter().map(|i| i.ref_));
>>>>>>> 32d070e7
        self.chunk_container.page_tree = Some((self.page_tree_ref, page_tree_chunk));
    }

    fn serialize_xyz_destinations(&mut self) -> KrillaResult<()> {
        let xyz_destinations = self.global_objects.xyz_destinations.take();
        for (ref_, dest) in &xyz_destinations {
            let chunk = dest.serialize(self, *ref_)?;
            self.chunk_container.destinations.push(chunk);
        }

        Ok(())
    }

    fn serialize_tag_tree(&mut self) -> KrillaResult<()> {
        let tag_tree = self.global_objects.tag_tree.take();
        let struct_parents = self.global_objects.struct_parents.take();
        if let Some(root) = &tag_tree {
            let mut parent_tree_map = HashMap::new();
            let mut id_tree_map = BTreeMap::new();
            let struct_tree_root_ref = self.new_ref();
            let (document_ref, struct_elems) = root.serialize(
                self,
                &mut parent_tree_map,
                &mut id_tree_map,
                struct_tree_root_ref,
            )?;
            self.chunk_container.struct_elements = struct_elems;

            root.validate(&id_tree_map)?;

            let mut chunk = Chunk::new();
            let mut tree = chunk.indirect(struct_tree_root_ref).start::<Dict>();
            tree.pair(Name(b"Type"), Name(b"StructTreeRoot"));
            let mut role_map = tree.insert(Name(b"RoleMap")).start::<RoleMap>();
            role_map.insert(Name(b"Datetime"), StructRole::Span);
            role_map.insert(Name(b"Terms"), StructRole::Part);
            role_map.insert(Name(b"Title"), StructRole::H1);
            for level in self.global_objects.custom_heading_roles.iter() {
                let name = format!("H{level}");
                role_map.insert(Name(name.as_bytes()), StructRole::P);
            }
            role_map.finish();
            tree.insert(Name(b"K")).array().item(document_ref);

            let mut sub_chunks = vec![];

            if !struct_parents.is_empty() {
                let mut parent_tree = tree.insert(Name(b"ParentTree")).start::<NumberTree<Ref>>();
                let mut tree_nums = parent_tree.nums();

                for (index, struct_parent) in struct_parents.iter().enumerate() {
                    match *struct_parent {
                        StructParentElement::Page(page_index, num_mcids) => {
                            let mut list_chunk = Chunk::new();
                            let list_ref = self.new_ref();

                            let mut refs = list_chunk.indirect(list_ref).array();

                            for mcid in 0..num_mcids {
                                let rci = PageTagIdentifier::new(page_index, mcid);
                                refs.item(parent_tree_map.get(&rci.into()).unwrap_or_else(|| {
                                    panic!(
                                        "page tag identifier {:?} doesn't appear in the tag tree",
                                        rci
                                    )
                                }));
                            }

                            refs.finish();

                            sub_chunks.push(list_chunk);
                            tree_nums.insert(index as i32, list_ref);
                        }
                        StructParentElement::Annotation(ai) => {
                            // Write a reference to the parent structure element.
                            // From the PDF 1.7 spec (14.7.5.4 Finding structure elements from content items):
                            // > For an object identified as a content item by means of an object reference
                            // > (see 14.7.5.3, "PDF objects as content items"), the value shall be an
                            // > indirect reference to the parent structure element.
                            let page_annotations = &self.page_infos[ai.page_index].annotations();
                            let parent_ref =
                                *page_annotations[ai.annot_index].1.get().unwrap_or_else(|| {
                                    panic!("annotation identifier {ai:?} doesn't appear in the tag tree")
                                });
                            tree_nums.insert(index as i32, parent_ref);
                        }
                    }
                }

                tree_nums.finish();
                parent_tree.finish();
            }

            if !id_tree_map.is_empty() {
                let mut id_tree = tree.insert(Name(b"IDTree")).start::<NameTree<Ref>>();
                let mut names = id_tree.names();

                for (name, ref_) in id_tree_map {
                    names.insert(Str(name.as_bytes()), ref_);
                }
            }

            if !struct_parents.is_empty() {
                tree.pair(Name(b"ParentTreeNextKey"), struct_parents.len() as i32);
            }
            tree.finish();

            for sub_chunk in sub_chunks {
                chunk.extend(&sub_chunk);
            }

            self.chunk_container.struct_tree_root = Some((struct_tree_root_ref, chunk));
        } else {
            self.register_validation_error(ValidationError::MissingTagging);
        }

        Ok(())
    }

    fn check_limits(&mut self) {
        const STR_LEN: usize = 32767;
        const NAME_LEN: usize = 127;

        // These only apply to PDF 1.4 and PDF/A-1.
        const MAX_FLOAT: f32 = 32767.0;
        const DICT_LEN: usize = 4095;
        const ARRAY_LEN: usize = 8191;

        if self.cur_ref > Ref::new(8388607) {
            self.register_validation_error(ValidationError::TooManyIndirectObjects)
        }

        if self.limits.str_len() > STR_LEN {
            self.register_validation_error(ValidationError::TooLongString);
        }

        if self.limits.name_len() > NAME_LEN {
            self.register_validation_error(ValidationError::TooLongName);
        }

        if self.limits.real() > MAX_FLOAT {
            self.register_validation_error(ValidationError::TooLargeFloat);
        }

        if self.limits.array_len() > ARRAY_LEN {
            self.register_validation_error(ValidationError::TooLongArray);
        }

        if self.limits.dict_entries() > DICT_LEN {
            self.register_validation_error(ValidationError::TooLongDictionary);
        }
    }
}

/// This struct is essentially a thin wrapper around `std::mem::replace`. When finishing the
/// document, we need to take ownership of many of the items in `GlobalObjects` in order to
/// prevent having to clone them. However, the problem is that we cannot easily take ownership
/// of them, because they are part of the SerializeContext. Because of this, what we
/// do is that we `std::mem::replace` the elements step by step and then serialize them.
/// The `MaybeTaken` struct helps us to ensure that once we have taken a value, we do not
/// accidentally attempt to write/read it again.
pub(crate) struct MaybeTaken<T>(Option<T>);

impl<T> MaybeTaken<T> {
    pub(crate) fn new(item: T) -> Self {
        Self(Some(item))
    }

    pub(crate) fn is_taken(&self) -> bool {
        self.0.is_none()
    }
}

impl<T> MaybeTaken<T> {
    #[track_caller]
    pub(crate) fn take(&mut self) -> T {
        self.0.take().expect("value was already taken before")
    }
}

impl<T: Default> Default for MaybeTaken<T> {
    fn default() -> Self {
        Self::new(T::default())
    }
}

impl<T> Deref for MaybeTaken<T> {
    type Target = T;

    #[track_caller]
    fn deref(&self) -> &Self::Target {
        self.0.as_ref().expect("value was taken")
    }
}

impl<T> DerefMut for MaybeTaken<T> {
    #[track_caller]
    fn deref_mut(&mut self) -> &mut Self::Target {
        self.0.as_mut().expect("value was taken")
    }
}

#[derive(Default)]
pub(crate) struct GlobalObjects {
    /// All named destinations that have been registered, including a Ref to their destination.
    // Needs to be pub(crate) because writing of named destinations happens in `ChunkContainer`.
    pub(crate) named_destinations: MaybeTaken<HashMap<NamedDestination, Ref>>,
    /// A map from fonts to font container.
    font_map: MaybeTaken<HashMap<Font, Rc<RefCell<FontContainer>>>>,
    /// All XYZ destinations used in the document. The reason we need to store them
    /// separately is that we can only serialize them in the very end, once all pages
    /// have been written, so that we know the Ref of the page they belong to.
    xyz_destinations: MaybeTaken<Vec<(Ref, XyzDestination)>>,
    /// All pages and their corresponding chunks. Similarly to destinations, they need
    /// to be written in the very end, because pages might contain annotations which in turn
    /// depend on future pages (not written yet), so pages must also only be written in the
    /// very end.
    pages: MaybeTaken<Vec<(Ref, InternalPage)>>,
    /// Stores the struct parent elements.
    struct_parents: MaybeTaken<Vec<StructParentElement>>,
    /// Stores the document outline.
    outline: MaybeTaken<Option<Outline>>,
    /// Stores the tag tree.
    tag_tree: MaybeTaken<Option<TagTree>>,
    /// Stores the association of the names of embedded files to their refs,
    /// for the catalog dictionary.
    pub(crate) embedded_files: MaybeTaken<BTreeMap<String, Ref>>,
    /// A list of custom headings numbers used in the document.
    pub(crate) custom_heading_roles: BTreeSet<NonZeroU32>,
    /// The context tracking all of the pdfs and their pages that have been inserted.
    #[cfg(feature = "pdf")]
    pub(crate) pdf_ctx: MaybeTaken<PdfSerializerContext>,
}

impl GlobalObjects {
    pub(crate) fn assert_all_taken(&self) {
        assert!(self.named_destinations.is_taken());
        assert!(self.font_map.is_taken());
        assert!(self.xyz_destinations.is_taken());
        assert!(self.pages.is_taken());
        assert!(self.struct_parents.is_taken());
        assert!(self.outline.is_taken());
        assert!(self.tag_tree.is_taken());
        assert!(self.embedded_files.is_taken());
        #[cfg(feature = "pdf")]
        assert!(self.pdf_ctx.is_taken());
    }
}

pub(crate) trait Cacheable: SipHashable {
    fn chunk_container(&self) -> ChunkContainerFn;
    fn serialize(self, sc: &mut SerializeContext, root_ref: Ref) -> Deferred<Chunk>;
}<|MERGE_RESOLUTION|>--- conflicted
+++ resolved
@@ -668,11 +668,7 @@
         page_tree_chunk
             .pages(self.page_tree_ref)
             .count(self.page_infos.len() as i32)
-<<<<<<< HEAD
             .kids(self.page_infos.iter().map(|i| i.ref_()));
-=======
-            .kids(self.page_infos.iter().map(|i| i.ref_));
->>>>>>> 32d070e7
         self.chunk_container.page_tree = Some((self.page_tree_ref, page_tree_chunk));
     }
 
