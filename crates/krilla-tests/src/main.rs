--- conflicted
+++ resolved
@@ -465,15 +465,10 @@
         format!("_{}", renderer.name())
     };
 
-<<<<<<< HEAD
     let mut messages = vec![];
 
     let mut check_single = |name: String, page: &RenderedPage, index: usize| {
         let ref_path = refs_path.join(format!("{}.png", name));
-=======
-    let check_single = |name: String, page: &RenderedPage| {
-        let ref_path = refs_path.join(format!("{name}.png"));
->>>>>>> a9caf8c1
 
         if !ref_path.exists() {
             std::fs::write(&ref_path, page).unwrap();
@@ -517,16 +512,12 @@
                 return;
             }
 
-<<<<<<< HEAD
             messages.push(format!(
                 "pixel diff was {}, while threshold is {}",
                 pixel_diff, threshold
             ));
 
             return;
-=======
-            panic!("pixel diff was {pixel_diff}, while threshold is {threshold}");
->>>>>>> a9caf8c1
         }
 
         if pixel_diff != 0 {
@@ -541,7 +532,6 @@
     if document.is_empty() {
         panic!("empty document");
     } else if document.len() == 1 {
-<<<<<<< HEAD
         check_single(format!("{}{}", name, renderer_suffix), &document[0], 0);
     } else {
         for (index, page) in document.iter().enumerate() {
@@ -550,12 +540,6 @@
                 page,
                 index,
             );
-=======
-        check_single(format!("{name}{renderer_suffix}"), &document[0]);
-    } else {
-        for (index, page) in document.iter().enumerate() {
-            check_single(format!("{name}{renderer_suffix}_{index}"), page);
->>>>>>> a9caf8c1
         }
     }
 
